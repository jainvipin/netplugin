--- conflicted
+++ resolved
@@ -13,21 +13,22 @@
 limitations under the License.
 */
 package ofnet
+
 // This file implements the vxlan bridging datapath
 
 import (
-    //"fmt"
-    "net"
-    "net/rpc"
-    "time"
-    "errors"
-
-    //"github.com/shaleman/libOpenflow/openflow13"
-    //"github.com/shaleman/libOpenflow/protocol"
-    "github.com/contiv/ofnet/ofctrl"
-    "github.com/contiv/ofnet/rpcHub"
-
-    log "github.com/Sirupsen/logrus"
+	//"fmt"
+	"errors"
+	"net"
+	"net/rpc"
+	"time"
+
+	//"github.com/shaleman/libOpenflow/openflow13"
+	//"github.com/shaleman/libOpenflow/protocol"
+	"github.com/contiv/ofnet/ofctrl"
+	"github.com/contiv/ofnet/rpcHub"
+
+	log "github.com/Sirupsen/logrus"
 )
 
 // VXLAN tables are structured as follows
@@ -51,609 +52,605 @@
 
 // Vxlan state.
 type Vxlan struct {
-    agent       *OfnetAgent             // Pointer back to ofnet agent that owns this
-    ofSwitch    *ofctrl.OFSwitch        // openflow switch we are talking to
-
-    vlanDb      map[uint16]*Vlan        // Database of known vlans
-
-    // Mac route table
-    macRouteDb      map[string]*MacRoute
-
-    // Fgraph tables
-    inputTable      *ofctrl.Table       // Packet lookup starts here
-    vlanTable       *ofctrl.Table       // Vlan Table. map port or VNI to vlan
-    macDestTable    *ofctrl.Table       // Destination mac lookup
-
-    // Flow Database
-    macFlowDb       map[string]*ofctrl.Flow // Database of flow entries
-    portVlanFlowDb  map[uint32]*ofctrl.Flow // Database of flow entries
+	agent    *OfnetAgent      // Pointer back to ofnet agent that owns this
+	ofSwitch *ofctrl.OFSwitch // openflow switch we are talking to
+
+	vlanDb map[uint16]*Vlan // Database of known vlans
+
+	// Mac route table
+	macRouteDb map[string]*MacRoute
+
+	// Fgraph tables
+	inputTable   *ofctrl.Table // Packet lookup starts here
+	vlanTable    *ofctrl.Table // Vlan Table. map port or VNI to vlan
+	macDestTable *ofctrl.Table // Destination mac lookup
+
+	// Flow Database
+	macFlowDb      map[string]*ofctrl.Flow // Database of flow entries
+	portVlanFlowDb map[uint32]*ofctrl.Flow // Database of flow entries
 }
 
 // Vlan info
 type Vlan struct {
-    Vni             uint32                  // Vxlan VNI
-    localPortList   map[uint32]*uint32      // List of local ports only
-    allPortList     map[uint32]*uint32      // List of local + remote(vtep) ports
-    localFlood      *ofctrl.Flood           // local only flood list
-    allFlood        *ofctrl.Flood           // local + remote flood list
+	Vni           uint32             // Vxlan VNI
+	localPortList map[uint32]*uint32 // List of local ports only
+	allPortList   map[uint32]*uint32 // List of local + remote(vtep) ports
+	localFlood    *ofctrl.Flood      // local only flood list
+	allFlood      *ofctrl.Flood      // local + remote flood list
 }
 
 // Mac address info
 type MacRoute struct {
-    MacAddrStr      string          // Mac address of the end point(in string format)
-    Vni             uint32          // Vxlan VNI
-    OriginatorIp    net.IP          // Originating switch
-    PortNo          uint32          // Port number on originating switch
-    Timestamp       time.Time       // Timestamp of the last event
+	MacAddrStr   string    // Mac address of the end point(in string format)
+	Vni          uint32    // Vxlan VNI
+	OriginatorIp net.IP    // Originating switch
+	PortNo       uint32    // Port number on originating switch
+	Timestamp    time.Time // Timestamp of the last event
 }
 
 const METADATA_RX_VTEP = 0x1
 
 // Create a new vxlan instance
 func NewVxlan(agent *OfnetAgent, rpcServ *rpc.Server) *Vxlan {
-    vxlan := new(Vxlan)
-
-    // Keep a reference to the agent
-    vxlan.agent = agent
-
-    // init DBs
-    vxlan.macRouteDb = make(map[string]*MacRoute)
-    vxlan.vlanDb     = make(map[uint16]*Vlan)
-    vxlan.macFlowDb  = make(map[string]*ofctrl.Flow)
-    vxlan.portVlanFlowDb  = make(map[uint32]*ofctrl.Flow)
-
-    log.Infof("Registering vxlan RPC calls")
-
-    // Register for Route rpc callbacks
-    err := rpcServ.Register(vxlan)
-    if err != nil {
-        log.Fatalf("Error registering vxlan RPC")
-    }
-
-    return vxlan
+	vxlan := new(Vxlan)
+
+	// Keep a reference to the agent
+	vxlan.agent = agent
+
+	// init DBs
+	vxlan.macRouteDb = make(map[string]*MacRoute)
+	vxlan.vlanDb = make(map[uint16]*Vlan)
+	vxlan.macFlowDb = make(map[string]*ofctrl.Flow)
+	vxlan.portVlanFlowDb = make(map[uint32]*ofctrl.Flow)
+
+	log.Infof("Registering vxlan RPC calls")
+
+	// Register for Route rpc callbacks
+	err := rpcServ.Register(vxlan)
+	if err != nil {
+		log.Fatalf("Error registering vxlan RPC")
+	}
+
+	return vxlan
 }
 
 // Handle new master added event
 func (self *Vxlan) MasterAdded(master *OfnetNode) error {
-    // Send all local routes to new master.
-    for _, macRoute := range self.macRouteDb {
-        if macRoute.OriginatorIp.String() == self.agent.localIp.String() {
-            var resp bool
-
-            log.Infof("Sending macRoute %+v to master %+v", macRoute, master)
-
-            // Make the RPC call to add the route to master
-            client := rpcHub.Client(master.HostAddr, master.HostPort)
-            err := client.Call("OfnetMaster.MacRouteAdd", macRoute, &resp)
-            if (err != nil) {
-                log.Errorf("Failed to add route %+v to master %+v. Err: %v", macRoute, master, err)
-                return err
-            }
-        }
-    }
-
-    return nil
+	// Send all local routes to new master.
+	for _, macRoute := range self.macRouteDb {
+		if macRoute.OriginatorIp.String() == self.agent.localIp.String() {
+			var resp bool
+
+			log.Infof("Sending macRoute %+v to master %+v", macRoute, master)
+
+			// Make the RPC call to add the route to master
+			client := rpcHub.Client(master.HostAddr, master.HostPort)
+			err := client.Call("OfnetMaster.MacRouteAdd", macRoute, &resp)
+			if err != nil {
+				log.Errorf("Failed to add route %+v to master %+v. Err: %v", macRoute, master, err)
+				return err
+			}
+		}
+	}
+
+	return nil
 }
 
 // Handle switch connected notification
 func (self *Vxlan) SwitchConnected(sw *ofctrl.OFSwitch) {
-    // Keep a reference to the switch
-    self.ofSwitch = sw
-    // Init the Fgraph
-    self.initFgraph()
-
-    log.Infof("Switch connected(vxlan)")
-}
+	// Keep a reference to the switch
+	self.ofSwitch = sw
+	// Init the Fgraph
+	self.initFgraph()
+
+	log.Infof("Switch connected(vxlan)")
+}
+
 // Handle switch disconnected notification
 func (self *Vxlan) SwitchDisconnected(sw *ofctrl.OFSwitch) {
-    // FIXME: ??
+	// FIXME: ??
 }
 
 // Handle incoming packet
 func (self *Vxlan) PacketRcvd(sw *ofctrl.OFSwitch, pkt *ofctrl.PacketIn) {
-    // Ignore all incoming packets for now
+	// Ignore all incoming packets for now
 }
 
 // Add a local endpoint and install associated local route
 func (self *Vxlan) AddLocalEndpoint(endpoint EndpointInfo) error {
-    log.Infof("Adding local endpoint: %+v", endpoint)
-
-    vni := self.agent.vlanVniMap[endpoint.Vlan]
-    if vni == nil {
-        log.Errorf("VNI for vlan %d is not known", endpoint.Vlan)
-        return errors.New("Unknown Vlan")
-    }
-
-<<<<<<< HEAD
-    // Install a flow entry for vlan mapping and point it to Mac table
-=======
-    // Install a flow entry for vlan mapping and point it to IP table
->>>>>>> 36ccfd89
-    portVlanFlow, err := self.vlanTable.NewFlow(ofctrl.FlowMatch{
-                            Priority: FLOW_MATCH_PRIORITY,
-                            InputPort: endpoint.PortNo,
-                        })
-    if err != nil {
-        log.Errorf("Error creating portvlan entry. Err: %v", err)
-        return err
-    }
-
-    // Set the vlan and install it
-    portVlanFlow.SetVlan(endpoint.Vlan)
-    err = portVlanFlow.Next(self.macDestTable)
-    if err != nil {
-        log.Errorf("Error installing portvlan entry. Err: %v", err)
-        return err
-    }
-
-    // save the flow entry
-    self.portVlanFlowDb[endpoint.PortNo] = portVlanFlow
-
-    // Add the port to local and remote flood list
-    output, _ := self.ofSwitch.OutputPort(endpoint.PortNo)
-    vlan := self.vlanDb[endpoint.Vlan]
-    if vlan != nil {
-        vlan.localFlood.AddOutput(output)
-        vlan.allFlood.AddOutput(output)
-    }
-
-    // Finally install the mac address
-    macFlow, err := self.macDestTable.NewFlow(ofctrl.FlowMatch{
-                            Priority: FLOW_MATCH_PRIORITY,
-                            VlanId: endpoint.Vlan,
-                            MacDa: &endpoint.MacAddr,
-                        })
-    if err != nil {
-        log.Errorf("Error creating mac flow for endpoint %+v. Err: %v", endpoint, err)
-        return err
-    }
-
-    // Remove vlan tag and point it to local port
-    macFlow.PopVlan()
-    macFlow.Next(output)
-
-    // Save the flow in DB
-    self.macFlowDb[endpoint.MacAddr.String()] = macFlow
-
-    // Build the mac route
-    macRoute := MacRoute{
-                    MacAddrStr: endpoint.MacAddr.String(),
-                    Vni: *vni,
-                    OriginatorIp: self.agent.localIp,
-                    PortNo: endpoint.PortNo,
-                    Timestamp: time.Now(),
-                }
-
-    // Advertize the route to master
-    err = self.localMacRouteAdd(&macRoute)
-    if (err != nil) {
-        log.Errorf("Failed to add route %+v to master. Err: %v", macRoute, err)
-        return err
-    }
-
-    return nil
+	log.Infof("Adding local endpoint: %+v", endpoint)
+
+	vni := self.agent.vlanVniMap[endpoint.Vlan]
+	if vni == nil {
+		log.Errorf("VNI for vlan %d is not known", endpoint.Vlan)
+		return errors.New("Unknown Vlan")
+	}
+
+	// Install a flow entry for vlan mapping and point it to Mac table
+	portVlanFlow, err := self.vlanTable.NewFlow(ofctrl.FlowMatch{
+		Priority:  FLOW_MATCH_PRIORITY,
+		InputPort: endpoint.PortNo,
+	})
+	if err != nil {
+		log.Errorf("Error creating portvlan entry. Err: %v", err)
+		return err
+	}
+
+	// Set the vlan and install it
+	portVlanFlow.SetVlan(endpoint.Vlan)
+	err = portVlanFlow.Next(self.macDestTable)
+	if err != nil {
+		log.Errorf("Error installing portvlan entry. Err: %v", err)
+		return err
+	}
+
+	// save the flow entry
+	self.portVlanFlowDb[endpoint.PortNo] = portVlanFlow
+
+	// Add the port to local and remote flood list
+	output, _ := self.ofSwitch.OutputPort(endpoint.PortNo)
+	vlan := self.vlanDb[endpoint.Vlan]
+	if vlan != nil {
+		vlan.localFlood.AddOutput(output)
+		vlan.allFlood.AddOutput(output)
+	}
+
+	// Finally install the mac address
+	macFlow, err := self.macDestTable.NewFlow(ofctrl.FlowMatch{
+		Priority: FLOW_MATCH_PRIORITY,
+		VlanId:   endpoint.Vlan,
+		MacDa:    &endpoint.MacAddr,
+	})
+	if err != nil {
+		log.Errorf("Error creating mac flow for endpoint %+v. Err: %v", endpoint, err)
+		return err
+	}
+
+	// Remove vlan tag and point it to local port
+	macFlow.PopVlan()
+	macFlow.Next(output)
+
+	// Save the flow in DB
+	self.macFlowDb[endpoint.MacAddr.String()] = macFlow
+
+	// Build the mac route
+	macRoute := MacRoute{
+		MacAddrStr:   endpoint.MacAddr.String(),
+		Vni:          *vni,
+		OriginatorIp: self.agent.localIp,
+		PortNo:       endpoint.PortNo,
+		Timestamp:    time.Now(),
+	}
+
+	// Advertize the route to master
+	err = self.localMacRouteAdd(&macRoute)
+	if err != nil {
+		log.Errorf("Failed to add route %+v to master. Err: %v", macRoute, err)
+		return err
+	}
+
+	return nil
 }
 
 // Find a mac by output port number
 // Note: Works only for local ports
 // FIXME: remove this function and add a mapping between local portNo and macRoute
 func (self *Vxlan) findLocalMacRouteByPortno(portNo uint32) *MacRoute {
-    for _, macRoute := range self.macRouteDb {
-        if (macRoute.OriginatorIp.String() == self.agent.localIp.String()) &&
-            (macRoute.PortNo == portNo) {
-            return macRoute
-        }
-    }
-
-    return nil
+	for _, macRoute := range self.macRouteDb {
+		if (macRoute.OriginatorIp.String() == self.agent.localIp.String()) &&
+			(macRoute.PortNo == portNo) {
+			return macRoute
+		}
+	}
+
+	return nil
 }
 
 // Remove local endpoint
 func (self *Vxlan) RemoveLocalEndpoint(portNo uint32) error {
-    // find the mac route
-    macRoute := self.findLocalMacRouteByPortno(portNo)
-    if macRoute == nil {
-        log.Errorf("Local mac route not found for port: %d", portNo)
-        return errors.New("Local mac route not found")
-    }
-
-    // Remove the port from flood lists
-    vlanId := self.agent.vniVlanMap[macRoute.Vni]
-    vlan := self.vlanDb[*vlanId]
-    output, _ := self.ofSwitch.OutputPort(portNo)
-    vlan.localFlood.RemoveOutput(output)
-    vlan.allFlood.RemoveOutput(output)
-
-    // Remove the port vlan flow.
-    portVlanFlow := self.portVlanFlowDb[portNo]
-    if portVlanFlow != nil {
-        err := portVlanFlow.Delete()
-        if err != nil {
-            log.Errorf("Error deleting portvlan flow. Err: %v", err)
-        }
-    }
-    
-    // Uninstall the flow
-    err := self.uninstallMacRoute(macRoute)
-    if err != nil {
-        log.Errorf("Error Uninstalling mac route: %+v. Err: %v", macRoute, err)
-    }
-
-    // Remove the route from local DB and Advertize delete
-    return self.localMacRouteDel(macRoute)
+	// find the mac route
+	macRoute := self.findLocalMacRouteByPortno(portNo)
+	if macRoute == nil {
+		log.Errorf("Local mac route not found for port: %d", portNo)
+		return errors.New("Local mac route not found")
+	}
+
+	// Remove the port from flood lists
+	vlanId := self.agent.vniVlanMap[macRoute.Vni]
+	vlan := self.vlanDb[*vlanId]
+	output, _ := self.ofSwitch.OutputPort(portNo)
+	vlan.localFlood.RemoveOutput(output)
+	vlan.allFlood.RemoveOutput(output)
+
+	// Remove the port vlan flow.
+	portVlanFlow := self.portVlanFlowDb[portNo]
+	if portVlanFlow != nil {
+		err := portVlanFlow.Delete()
+		if err != nil {
+			log.Errorf("Error deleting portvlan flow. Err: %v", err)
+		}
+	}
+
+	// Uninstall the flow
+	err := self.uninstallMacRoute(macRoute)
+	if err != nil {
+		log.Errorf("Error Uninstalling mac route: %+v. Err: %v", macRoute, err)
+	}
+
+	// Remove the route from local DB and Advertize delete
+	return self.localMacRouteDel(macRoute)
 }
 
 // Add virtual tunnel end point. This is mainly used for mapping remote vtep IP
 // to ofp port number.
 func (self *Vxlan) AddVtepPort(portNo uint32, remoteIp net.IP) error {
-    // Install VNI to vlan mapping for each vni
-    for vni, vlan := range self.agent.vniVlanMap {
-        // Install a flow entry for  VNI/vlan and point it to macDest table
-        portVlanFlow, _ := self.vlanTable.NewFlow(ofctrl.FlowMatch{
-                                Priority: FLOW_MATCH_PRIORITY,
-                                InputPort: portNo,
-                                TunnelId: uint64(vni),
-                            })
-        portVlanFlow.SetVlan(*vlan)
-
-        // Set the metadata to indicate packet came in from VTEP port
-        portVlanFlow.SetMetadata(METADATA_RX_VTEP, METADATA_RX_VTEP)
-
-        // Point to next table
-        portVlanFlow.Next(self.macDestTable)
-    }
-
-    // Walk all vlans and add vtep port to the vlan
-    for vlanId, vlan := range self.vlanDb {
-        vni := self.agent.vlanVniMap[vlanId]
-        if vni == nil {
-            log.Errorf("Can not find vni for vlan: %d", vlanId)
-        }
-        output, _ := self.ofSwitch.OutputPort(portNo)
-        vlan.allFlood.AddTunnelOutput(output, uint64(*vni))
-    }
-
-    return nil
+	// Install VNI to vlan mapping for each vni
+	for vni, vlan := range self.agent.vniVlanMap {
+		// Install a flow entry for  VNI/vlan and point it to macDest table
+		portVlanFlow, _ := self.vlanTable.NewFlow(ofctrl.FlowMatch{
+			Priority:  FLOW_MATCH_PRIORITY,
+			InputPort: portNo,
+			TunnelId:  uint64(vni),
+		})
+		portVlanFlow.SetVlan(*vlan)
+
+		// Set the metadata to indicate packet came in from VTEP port
+		portVlanFlow.SetMetadata(METADATA_RX_VTEP, METADATA_RX_VTEP)
+
+		// Point to next table
+		portVlanFlow.Next(self.macDestTable)
+	}
+
+	// Walk all vlans and add vtep port to the vlan
+	for vlanId, vlan := range self.vlanDb {
+		vni := self.agent.vlanVniMap[vlanId]
+		if vni == nil {
+			log.Errorf("Can not find vni for vlan: %d", vlanId)
+		}
+		output, _ := self.ofSwitch.OutputPort(portNo)
+		vlan.allFlood.AddTunnelOutput(output, uint64(*vni))
+	}
+
+	return nil
 }
 
 // Remove a VTEP port
 func (self *Vxlan) RemoveVtepPort(portNo uint32, remoteIp net.IP) error {
-    // Remove the VTEP from flood lists
-    output, _ := self.ofSwitch.OutputPort(portNo)
-    for _, vlan := range self.vlanDb {
-        // Walk all vlans and remove from flood lists
-        vlan.allFlood.RemoveOutput(output)
-    }
-
-    // FIXME: uninstall vlan-vni mapping.
-
-    // Walk all routes and remove anything pointing at this VTEP
-    for _, macRoute := range self.macRouteDb {
-        // If it originated from this remote host, uninstall the flow
-        if macRoute.OriginatorIp.String() == remoteIp.String() {
-            err := self.uninstallMacRoute(macRoute)
-            if err != nil {
-                log.Errorf("Error uninstalling mac route: %+v. Err: %v", macRoute, err)
-            }
-        }
-    }
-
-    return nil
+	// Remove the VTEP from flood lists
+	output, _ := self.ofSwitch.OutputPort(portNo)
+	for _, vlan := range self.vlanDb {
+		// Walk all vlans and remove from flood lists
+		vlan.allFlood.RemoveOutput(output)
+	}
+
+	// FIXME: uninstall vlan-vni mapping.
+
+	// Walk all routes and remove anything pointing at this VTEP
+	for _, macRoute := range self.macRouteDb {
+		// If it originated from this remote host, uninstall the flow
+		if macRoute.OriginatorIp.String() == remoteIp.String() {
+			err := self.uninstallMacRoute(macRoute)
+			if err != nil {
+				log.Errorf("Error uninstalling mac route: %+v. Err: %v", macRoute, err)
+			}
+		}
+	}
+
+	return nil
 }
 
 // Add a vlan.
 func (self *Vxlan) AddVlan(vlanId uint16, vni uint32) error {
-    // check if the vlan already exists. if it does, we are done
-    if self.vlanDb[vlanId] != nil {
-        return nil
-    }
-
-    // create new vlan object
-    vlan := new(Vlan)
-    vlan.Vni = vni
-    vlan.localPortList = make(map[uint32]*uint32)
-    vlan.allPortList = make(map[uint32]*uint32)
-
-    // Create flood entries
-    vlan.localFlood, _ = self.ofSwitch.NewFlood()
-    vlan.allFlood, _ = self.ofSwitch.NewFlood()
-
-    // Walk all VTEP ports and add vni-vlan mapping for new VNI
-    for _, vtepPort := range self.agent.vtepTable {
-        // Install a flow entry for  VNI/vlan and point it to macDest table
-        portVlanFlow, err := self.vlanTable.NewFlow(ofctrl.FlowMatch{
-                                Priority: FLOW_MATCH_PRIORITY,
-                                InputPort: *vtepPort,
-                                TunnelId: uint64(vni),
-                            })
-        if err != nil {
-            log.Errorf("Error creating port vlan flow for vlan %d. Err: %v", vlanId, err)
-            return err
-        }
-
-        // Set vlan id
-        portVlanFlow.SetVlan(vlanId)
-
-        // Set the metadata to indicate packet came in from VTEP port
-        portVlanFlow.SetMetadata(METADATA_RX_VTEP, METADATA_RX_VTEP)
-
-        // Point to next table
-        portVlanFlow.Next(self.macDestTable)
-    }
-
-    // Walk all VTEP ports and add it to the allFlood list
-    for _, vtepPort := range self.agent.vtepTable {
-        output, _ := self.ofSwitch.OutputPort(*vtepPort)
-        vlan.allFlood.AddTunnelOutput(output, uint64(vni))
-    }
-
-    log.Infof("Installing vlan flood entry for vlan: %d", vlanId)
-
-    // Install local flood and remote flood entries in macDestTable
-    var metadataLclRx uint64 = 0
-    var metadataVtepRx uint64 = METADATA_RX_VTEP
-    vlanFlood, err := self.macDestTable.NewFlow(ofctrl.FlowMatch{
-                            Priority: FLOW_FLOOD_PRIORITY,
-                            VlanId: vlanId,
-                            Metadata: &metadataLclRx,
-                            MetadataMask: &metadataVtepRx,
-                        })
-    if err != nil {
-        log.Errorf("Error creating local+remote flood. Err: %v", err)
-        return err
-    }
-
-    vlanFlood.Next(vlan.allFlood)
-    vlanLclFlood, err := self.macDestTable.NewFlow(ofctrl.FlowMatch{
-                            Priority: FLOW_FLOOD_PRIORITY,
-                            VlanId: vlanId,
-                            Metadata: &metadataVtepRx,
-                            MetadataMask: &metadataVtepRx,
-                        })
-    if err != nil {
-        log.Errorf("Error creating local flood. Err: %v", err)
-        return err
-    }
-    vlanLclFlood.Next(vlan.localFlood)
-
-    // store it in DB
-    self.vlanDb[vlanId] = vlan
-
-    return nil
+	// check if the vlan already exists. if it does, we are done
+	if self.vlanDb[vlanId] != nil {
+		return nil
+	}
+
+	// create new vlan object
+	vlan := new(Vlan)
+	vlan.Vni = vni
+	vlan.localPortList = make(map[uint32]*uint32)
+	vlan.allPortList = make(map[uint32]*uint32)
+
+	// Create flood entries
+	vlan.localFlood, _ = self.ofSwitch.NewFlood()
+	vlan.allFlood, _ = self.ofSwitch.NewFlood()
+
+	// Walk all VTEP ports and add vni-vlan mapping for new VNI
+	for _, vtepPort := range self.agent.vtepTable {
+		// Install a flow entry for  VNI/vlan and point it to macDest table
+		portVlanFlow, err := self.vlanTable.NewFlow(ofctrl.FlowMatch{
+			Priority:  FLOW_MATCH_PRIORITY,
+			InputPort: *vtepPort,
+			TunnelId:  uint64(vni),
+		})
+		if err != nil {
+			log.Errorf("Error creating port vlan flow for vlan %d. Err: %v", vlanId, err)
+			return err
+		}
+
+		// Set vlan id
+		portVlanFlow.SetVlan(vlanId)
+
+		// Set the metadata to indicate packet came in from VTEP port
+		portVlanFlow.SetMetadata(METADATA_RX_VTEP, METADATA_RX_VTEP)
+
+		// Point to next table
+		portVlanFlow.Next(self.macDestTable)
+	}
+
+	// Walk all VTEP ports and add it to the allFlood list
+	for _, vtepPort := range self.agent.vtepTable {
+		output, _ := self.ofSwitch.OutputPort(*vtepPort)
+		vlan.allFlood.AddTunnelOutput(output, uint64(vni))
+	}
+
+	log.Infof("Installing vlan flood entry for vlan: %d", vlanId)
+
+	// Install local flood and remote flood entries in macDestTable
+	var metadataLclRx uint64 = 0
+	var metadataVtepRx uint64 = METADATA_RX_VTEP
+	vlanFlood, err := self.macDestTable.NewFlow(ofctrl.FlowMatch{
+		Priority:     FLOW_FLOOD_PRIORITY,
+		VlanId:       vlanId,
+		Metadata:     &metadataLclRx,
+		MetadataMask: &metadataVtepRx,
+	})
+	if err != nil {
+		log.Errorf("Error creating local+remote flood. Err: %v", err)
+		return err
+	}
+
+	vlanFlood.Next(vlan.allFlood)
+	vlanLclFlood, err := self.macDestTable.NewFlow(ofctrl.FlowMatch{
+		Priority:     FLOW_FLOOD_PRIORITY,
+		VlanId:       vlanId,
+		Metadata:     &metadataVtepRx,
+		MetadataMask: &metadataVtepRx,
+	})
+	if err != nil {
+		log.Errorf("Error creating local flood. Err: %v", err)
+		return err
+	}
+	vlanLclFlood.Next(vlan.localFlood)
+
+	// store it in DB
+	self.vlanDb[vlanId] = vlan
+
+	return nil
 }
 
 // Remove a vlan
 func (self *Vxlan) RemoveVlan(vlanId uint16, vni uint32) error {
-    vlan := self.vlanDb[vlanId]
-    if vlan == nil {
-        log.Fatalf("Could not find the vlan %d", vlanId)
-    }
-
-    // Make sure the flood lists are empty
-    if (vlan.allFlood.NumOutput() != 0) || (vlan.localFlood.NumOutput() != 0) {
-        log.Fatalf("VLAN flood list is not empty")
-    }
-
-    // make sure there are no mac routes still installed in this vlan
-    for _, macRoute := range self.macRouteDb {
-        if macRoute.Vni == vni {
-            log.Fatalf("Vlan %d still has routes. Route: %+v", vlanId, macRoute)
-        }
-    }
-
-    // Uninstall the flood lists
-    vlan.allFlood.Delete()
-    vlan.localFlood.Delete()
-
-    // Remove it from DB
-    delete(self.vlanDb, vlanId)
-
-    return nil
+	vlan := self.vlanDb[vlanId]
+	if vlan == nil {
+		log.Fatalf("Could not find the vlan %d", vlanId)
+	}
+
+	// Make sure the flood lists are empty
+	if (vlan.allFlood.NumOutput() != 0) || (vlan.localFlood.NumOutput() != 0) {
+		log.Fatalf("VLAN flood list is not empty")
+	}
+
+	// make sure there are no mac routes still installed in this vlan
+	for _, macRoute := range self.macRouteDb {
+		if macRoute.Vni == vni {
+			log.Fatalf("Vlan %d still has routes. Route: %+v", vlanId, macRoute)
+		}
+	}
+
+	// Uninstall the flood lists
+	vlan.allFlood.Delete()
+	vlan.localFlood.Delete()
+
+	// Remove it from DB
+	delete(self.vlanDb, vlanId)
+
+	return nil
 }
 
 // Mac route add rpc call from master
 func (self *Vxlan) MacRouteAdd(macRoute *MacRoute, ret *bool) error {
-    log.Infof("Received mac route: %+v", macRoute)
-
-    // If this is a local route we are done
-    if (macRoute.OriginatorIp.String() == self.agent.localIp.String()) {
-        return nil
-    }
-
-    // Check if we have the route already and which is more recent
-    oldRoute := self.macRouteDb[macRoute.MacAddrStr]
-    if (oldRoute != nil) {
-        // If old route has more recent timestamp, nothing to do
-        if !macRoute.Timestamp.After(oldRoute.Timestamp) {
-            return nil
-        }
-    }
-
-    // First, add the route to local routing table
-    self.macRouteDb[macRoute.MacAddrStr] = macRoute
-
-    // Lookup the VTEP for the route
-    vtepPort := self.agent.vtepTable[macRoute.OriginatorIp.String()]
-    if (vtepPort == nil) {
-        log.Errorf("Could not find the VTEP for mac route: %+v", macRoute)
-
-        return errors.New("VTEP not found")
-    }
-
-    // map VNI to vlan Id
-    vlanId := self.agent.vniVlanMap[macRoute.Vni]
-    if vlanId == nil {
-        log.Errorf("Macroute %+v on unknown VNI: %d", macRoute, macRoute.Vni)
-        return errors.New("Unknown VNI")
-    }
-
-    macAddr, _ := net.ParseMAC(macRoute.MacAddrStr)
-
-    // Install the route in OVS
-    // Create an output port for the vtep
-    outPort, err := self.ofSwitch.OutputPort(*vtepPort)
-    if (err != nil) {
-        log.Errorf("Error creating output port %d. Err: %v", *vtepPort, err)
-        return err
-    }
-
-    // Finally install the mac address
-    macFlow, _ := self.macDestTable.NewFlow(ofctrl.FlowMatch{
-                            Priority: FLOW_MATCH_PRIORITY,
-                            VlanId: *vlanId,
-                            MacDa: &macAddr,
-                        })
-    macFlow.PopVlan()
-    macFlow.SetTunnelId(uint64(macRoute.Vni))
-    macFlow.Next(outPort)
-
-    // Save the flow in DB
-    self.macFlowDb[macRoute.MacAddrStr] = macFlow
-
-    return nil
+	log.Infof("Received mac route: %+v", macRoute)
+
+	// If this is a local route we are done
+	if macRoute.OriginatorIp.String() == self.agent.localIp.String() {
+		return nil
+	}
+
+	// Check if we have the route already and which is more recent
+	oldRoute := self.macRouteDb[macRoute.MacAddrStr]
+	if oldRoute != nil {
+		// If old route has more recent timestamp, nothing to do
+		if !macRoute.Timestamp.After(oldRoute.Timestamp) {
+			return nil
+		}
+	}
+
+	// First, add the route to local routing table
+	self.macRouteDb[macRoute.MacAddrStr] = macRoute
+
+	// Lookup the VTEP for the route
+	vtepPort := self.agent.vtepTable[macRoute.OriginatorIp.String()]
+	if vtepPort == nil {
+		log.Errorf("Could not find the VTEP for mac route: %+v", macRoute)
+
+		return errors.New("VTEP not found")
+	}
+
+	// map VNI to vlan Id
+	vlanId := self.agent.vniVlanMap[macRoute.Vni]
+	if vlanId == nil {
+		log.Errorf("Macroute %+v on unknown VNI: %d", macRoute, macRoute.Vni)
+		return errors.New("Unknown VNI")
+	}
+
+	macAddr, _ := net.ParseMAC(macRoute.MacAddrStr)
+
+	// Install the route in OVS
+	// Create an output port for the vtep
+	outPort, err := self.ofSwitch.OutputPort(*vtepPort)
+	if err != nil {
+		log.Errorf("Error creating output port %d. Err: %v", *vtepPort, err)
+		return err
+	}
+
+	// Finally install the mac address
+	macFlow, _ := self.macDestTable.NewFlow(ofctrl.FlowMatch{
+		Priority: FLOW_MATCH_PRIORITY,
+		VlanId:   *vlanId,
+		MacDa:    &macAddr,
+	})
+	macFlow.PopVlan()
+	macFlow.SetTunnelId(uint64(macRoute.Vni))
+	macFlow.Next(outPort)
+
+	// Save the flow in DB
+	self.macFlowDb[macRoute.MacAddrStr] = macFlow
+
+	return nil
 }
 
 // Mac route delete rpc call from master
-func (self *Vxlan) MacRouteDel (macRoute *MacRoute, ret *bool) error {
-    log.Infof("Received DELETE mac route: %+v", macRoute)
-
-    // If this is a local route we are done
-    if (macRoute.OriginatorIp.String() == self.agent.localIp.String()) {
-        return nil
-    }
-
-    // Ignore duplicate delete requests we might receive from multiple
-    // Ofnet masters
-    if self.macRouteDb[macRoute.MacAddrStr] == nil {
-        return nil
-    }
-
-    // Uninstall the route
-    err := self.uninstallMacRoute(macRoute)
-    if err != nil {
-        log.Errorf("Error uninstalling mac route %+v. Err: %v", macRoute, err)
-    }
-
-    // Remove it from route table
-    delete(self.macRouteDb, macRoute.MacAddrStr)
-
-    return nil
+func (self *Vxlan) MacRouteDel(macRoute *MacRoute, ret *bool) error {
+	log.Infof("Received DELETE mac route: %+v", macRoute)
+
+	// If this is a local route we are done
+	if macRoute.OriginatorIp.String() == self.agent.localIp.String() {
+		return nil
+	}
+
+	// Ignore duplicate delete requests we might receive from multiple
+	// Ofnet masters
+	if self.macRouteDb[macRoute.MacAddrStr] == nil {
+		return nil
+	}
+
+	// Uninstall the route
+	err := self.uninstallMacRoute(macRoute)
+	if err != nil {
+		log.Errorf("Error uninstalling mac route %+v. Err: %v", macRoute, err)
+	}
+
+	// Remove it from route table
+	delete(self.macRouteDb, macRoute.MacAddrStr)
+
+	return nil
 }
 
 // Add a local route to routing table and distribute it
 func (self *Vxlan) localMacRouteAdd(macRoute *MacRoute) error {
-    // First, add the route to local routing table
-    self.macRouteDb[macRoute.MacAddrStr] = macRoute
-
-    // Send the route to all known masters
-    for _, master := range self.agent.masterDb {
-        var resp bool
-
-        log.Infof("Sending macRoute %+v to master %+v", macRoute, master)
-
-        // Make the RPC call to add the route to master
-        client := rpcHub.Client(master.HostAddr, master.HostPort)
-        err := client.Call("OfnetMaster.MacRouteAdd", macRoute, &resp)
-        if (err != nil) {
-            log.Errorf("Failed to add route %+v to master %+v. Err: %v", macRoute, master, err)
-            return err
-        }
-    }
-
-    return nil
+	// First, add the route to local routing table
+	self.macRouteDb[macRoute.MacAddrStr] = macRoute
+
+	// Send the route to all known masters
+	for _, master := range self.agent.masterDb {
+		var resp bool
+
+		log.Infof("Sending macRoute %+v to master %+v", macRoute, master)
+
+		// Make the RPC call to add the route to master
+		client := rpcHub.Client(master.HostAddr, master.HostPort)
+		err := client.Call("OfnetMaster.MacRouteAdd", macRoute, &resp)
+		if err != nil {
+			log.Errorf("Failed to add route %+v to master %+v. Err: %v", macRoute, master, err)
+			return err
+		}
+	}
+
+	return nil
 }
 
 // Delete a local route and inform the master
 func (self *Vxlan) localMacRouteDel(macRoute *MacRoute) error {
-    // delete the route from local routing table
-    delete(self.macRouteDb, macRoute.MacAddrStr)
-
-    // Send the DELETE to all known masters
-    for _, master := range self.agent.masterDb {
-        var resp bool
-
-        log.Infof("Sending DELETE macRoute %+v to master %+v", macRoute, master)
-
-        // Make the RPC call to add the route to master
-        client := rpcHub.Client(master.HostAddr, master.HostPort)
-        err := client.Call("OfnetMaster.MacRouteDel", macRoute, &resp)
-        if (err != nil) {
-            log.Errorf("Failed to DELETE route %+v to master %+v. Err: %v", macRoute, master, err)
-            return err
-        }
-    }
-
-    return nil
+	// delete the route from local routing table
+	delete(self.macRouteDb, macRoute.MacAddrStr)
+
+	// Send the DELETE to all known masters
+	for _, master := range self.agent.masterDb {
+		var resp bool
+
+		log.Infof("Sending DELETE macRoute %+v to master %+v", macRoute, master)
+
+		// Make the RPC call to add the route to master
+		client := rpcHub.Client(master.HostAddr, master.HostPort)
+		err := client.Call("OfnetMaster.MacRouteDel", macRoute, &resp)
+		if err != nil {
+			log.Errorf("Failed to DELETE route %+v to master %+v. Err: %v", macRoute, master, err)
+			return err
+		}
+	}
+
+	return nil
 }
 
 // Uninstall mac route from OVS
 func (self *Vxlan) uninstallMacRoute(macRoute *MacRoute) error {
-    // find the flow
-    macFlow := self.macFlowDb[macRoute.MacAddrStr]
-    if macFlow == nil {
-        log.Errorf("Could not find the flow for macRoute: %+v", macRoute)
-        return errors.New("Mac flow not found")
-    }
-
-    // Delete the flow
-    err := macFlow.Delete()
-    if err != nil {
-        log.Errorf("Error deleting mac flow: %+v. Err: %v", macFlow, err)
-    }
-
-    return err
-}
-
+	// find the flow
+	macFlow := self.macFlowDb[macRoute.MacAddrStr]
+	if macFlow == nil {
+		log.Errorf("Could not find the flow for macRoute: %+v", macRoute)
+		return errors.New("Mac flow not found")
+	}
+
+	// Delete the flow
+	err := macFlow.Delete()
+	if err != nil {
+		log.Errorf("Error deleting mac flow: %+v. Err: %v", macFlow, err)
+	}
+
+	return err
+}
 
 const MAC_DEST_TBL_ID = 3
 
 // initialize Fgraph on the switch
 func (self *Vxlan) initFgraph() error {
-    sw := self.ofSwitch
-
-    log.Infof("Installing initial flow entries")
-
-    // Create all tables
-    self.inputTable = sw.DefaultTable()
-    self.vlanTable, _ = sw.NewTable(VLAN_TBL_ID)
-    self.macDestTable, _ = sw.NewTable(MAC_DEST_TBL_ID)
-
-    //Create all drop entries
-    // Drop mcast source mac
-    bcastMac, _ := net.ParseMAC("01:00:00:00:00:00")
-    bcastSrcFlow, _ := self.inputTable.NewFlow(ofctrl.FlowMatch{
-                            Priority: FLOW_MATCH_PRIORITY,
-                            MacSa: &bcastMac,
-                            MacSaMask: &bcastMac,
-                        })
-    bcastSrcFlow.Next(sw.DropAction())
-
-    // FIXME: Add additional checks on:
-    //  Drop STP packets
-    //  Send LLDP packets to controller
-    //  Send LACP packets to controller
-    //  Drop all other reserved mcast packets in 01-80-C2 range.
-
-    // Send all valid packets to vlan table
-    // This is installed at lower priority so that all packets that miss above
-    // flows will match entry
-    validPktFlow, _ := self.inputTable.NewFlow(ofctrl.FlowMatch{
-                            Priority: FLOW_MISS_PRIORITY,
-                        })
-    validPktFlow.Next(self.vlanTable)
-
-    // Drop all packets that miss Vlan lookup
-    vlanMissFlow, _ := self.vlanTable.NewFlow(ofctrl.FlowMatch{
-                            Priority: FLOW_MISS_PRIORITY,
-                        })
-    vlanMissFlow.Next(sw.DropAction())
-
-    // Drop all packets that miss mac dest lookup AND vlan flood lookup
-    floodMissFlow, _ := self.macDestTable.NewFlow(ofctrl.FlowMatch{
-                            Priority: FLOW_MISS_PRIORITY,
-                        })
-    floodMissFlow.Next(sw.DropAction())
-
-    // Drop all
-    return nil
+	sw := self.ofSwitch
+
+	log.Infof("Installing initial flow entries")
+
+	// Create all tables
+	self.inputTable = sw.DefaultTable()
+	self.vlanTable, _ = sw.NewTable(VLAN_TBL_ID)
+	self.macDestTable, _ = sw.NewTable(MAC_DEST_TBL_ID)
+
+	//Create all drop entries
+	// Drop mcast source mac
+	bcastMac, _ := net.ParseMAC("01:00:00:00:00:00")
+	bcastSrcFlow, _ := self.inputTable.NewFlow(ofctrl.FlowMatch{
+		Priority:  FLOW_MATCH_PRIORITY,
+		MacSa:     &bcastMac,
+		MacSaMask: &bcastMac,
+	})
+	bcastSrcFlow.Next(sw.DropAction())
+
+	// FIXME: Add additional checks on:
+	//  Drop STP packets
+	//  Send LLDP packets to controller
+	//  Send LACP packets to controller
+	//  Drop all other reserved mcast packets in 01-80-C2 range.
+
+	// Send all valid packets to vlan table
+	// This is installed at lower priority so that all packets that miss above
+	// flows will match entry
+	validPktFlow, _ := self.inputTable.NewFlow(ofctrl.FlowMatch{
+		Priority: FLOW_MISS_PRIORITY,
+	})
+	validPktFlow.Next(self.vlanTable)
+
+	// Drop all packets that miss Vlan lookup
+	vlanMissFlow, _ := self.vlanTable.NewFlow(ofctrl.FlowMatch{
+		Priority: FLOW_MISS_PRIORITY,
+	})
+	vlanMissFlow.Next(sw.DropAction())
+
+	// Drop all packets that miss mac dest lookup AND vlan flood lookup
+	floodMissFlow, _ := self.macDestTable.NewFlow(ofctrl.FlowMatch{
+		Priority: FLOW_MISS_PRIORITY,
+	})
+	floodMissFlow.Next(sw.DropAction())
+
+	// Drop all
+	return nil
 }