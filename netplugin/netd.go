/***
Copyright 2014 Cisco Systems Inc. All rights reserved.

Licensed under the Apache License, Version 2.0 (the "License");
you may not use this file except in compliance with the License.
You may obtain a copy of the License at
http://www.apache.org/licenses/LICENSE-2.0

Unless required by applicable law or agreed to in writing, software
distributed under the License is distributed on an "AS IS" BASIS,
WITHOUT WARRANTIES OR CONDITIONS OF ANY KIND, either express or implied.
See the License for the specific language governing permissions and
limitations under the License.
*/

package main

import (
	"bufio"
	"encoding/json"
	"errors"
	"flag"
	"fmt"
	"io/ioutil"
	"log/syslog"
	"net/url"
	"os"
	"os/exec"
	"strings"
	"time"

	"github.com/contiv/netplugin/core"
	"github.com/contiv/netplugin/crt"
	"github.com/contiv/netplugin/crtclient"
	"github.com/contiv/netplugin/crtclient/docker"
	"github.com/contiv/netplugin/drivers"
	"github.com/contiv/netplugin/netutils"
	"github.com/contiv/netplugin/plugin"
	"github.com/contiv/netplugin/utils"
	"github.com/samalba/dockerclient"

	log "github.com/Sirupsen/logrus"
	"github.com/Sirupsen/logrus/hooks/syslog"
)

// a daemon based on etcd client's Watch interface to trigger plugin's
// network provisioning interfaces

type cliOpts struct {
<<<<<<< HEAD
	hostLabel     string
	nativeInteg   bool
	cfgFile       string
	debug         bool
	syslog        string
	jsonLog       bool
	forceDeleteEp bool
=======
	hostLabel   string
	nativeInteg bool
	cfgFile     string
	debug       bool
	syslog      string
	jsonLog     bool
	vtepIP      string
	vlanIntf    string
>>>>>>> 571a7370
}

func skipHost(vtepIP, homingHost, myHostLabel string) bool {
	return (vtepIP == "" && homingHost != myHostLabel ||
		vtepIP != "" && homingHost == myHostLabel)
}

func processCurrentState(netPlugin *plugin.NetPlugin, crt *crt.CRT,
	opts cliOpts) error {
	readNet := &drivers.OvsCfgNetworkState{}
	readNet.StateDriver = netPlugin.StateDriver
	netCfgs, err := readNet.ReadAll()
	if err == nil {
		for idx, netCfg := range netCfgs {
			net := netCfg.(*drivers.OvsCfgNetworkState)
			log.Debugf("read net key[%d] %s, populating state \n", idx, net.ID)
			processNetEvent(netPlugin, net.ID, false)
		}
	}

	readEp := &drivers.OvsCfgEndpointState{}
	readEp.StateDriver = netPlugin.StateDriver
	epCfgs, err := readEp.ReadAll()
	if err == nil {
		for idx, epCfg := range epCfgs {
			ep := epCfg.(*drivers.OvsCfgEndpointState)
			log.Debugf("read ep key[%d] %s, populating state \n", idx, ep.ID)
			processEpEvent(netPlugin, crt, opts, ep.ID, false)
		}
	}

	peer := &drivers.PeerHostState{}
	peer.StateDriver = netPlugin.StateDriver
	peerList, err := peer.ReadAll()
	if err == nil {
		for idx, peerState := range peerList {
			peerInfo := peerState.(*drivers.PeerHostState)
			log.Debugf("read peer key[%d] %s, populating state \n", idx, peerInfo.ID)
			processPeerEvent(netPlugin, opts, peerInfo.ID, false)
		}
	}

	return nil
}

func processNetEvent(netPlugin *plugin.NetPlugin, netID string,
	isDelete bool) (err error) {
	// take a lock to ensure we are programming one event at a time.
	// Also network create events need to be processed before endpoint creates
	// and reverse shall happen for deletes. That order is ensured by netmaster,
	// so we don't need to worry about that here
	netPlugin.Lock()
	defer func() { netPlugin.Unlock() }()

	operStr := ""
	if isDelete {
		err = netPlugin.DeleteNetwork(netID)
		operStr = "delete"
	} else {
		err = netPlugin.CreateNetwork(netID)
		operStr = "create"
	}
	if err != nil {
		log.Errorf("Network operation %s failed. Error: %s", operStr, err)
	} else {
		log.Infof("Network operation %s succeeded", operStr)
	}

	return
}

func processPeerEvent(netPlugin *plugin.NetPlugin, opts cliOpts, peerID string, isDelete bool) (err error) {
	// if this is our own peer info coming back to us, ignore it
	if peerID == opts.hostLabel {
		return nil
	}

	// take a lock to ensure we are programming one event at a time.
	netPlugin.Lock()
	defer func() { netPlugin.Unlock() }()

	operStr := ""
	if isDelete {
		err = netPlugin.DeletePeerHost(peerID)
		operStr = "delete"
	} else {
		err = netPlugin.CreatePeerHost(peerID)
		operStr = "create"
	}
	if err != nil {
		log.Errorf("PeerHost operation %s failed. Error: %s", operStr, err)
	} else {
		log.Infof("PeerHost operation %s succeeded", operStr)
	}

	return
}

func getEndpointContainerContext(stateDriver core.StateDriver, epID string) (
	*crtclient.ContainerEPContext, error) {
	var epCtx crtclient.ContainerEPContext
	var err error

	epCfg := &drivers.OvsCfgEndpointState{}
	epCfg.StateDriver = stateDriver
	err = epCfg.Read(epID)
	if err != nil {
		return &epCtx, nil
	}
	epCtx.NewContName = epCfg.ContName
	epCtx.NewAttachUUID = epCfg.AttachUUID

	cfgNet := &drivers.OvsCfgNetworkState{}
	cfgNet.StateDriver = stateDriver
	err = cfgNet.Read(epCfg.NetID)
	if err != nil {
		return &epCtx, err
	}
	epCtx.DefaultGw = cfgNet.DefaultGw
	epCtx.SubnetLen = cfgNet.SubnetLen

	operEp := &drivers.OvsOperEndpointState{}
	operEp.StateDriver = stateDriver
	err = operEp.Read(epID)
	if err != nil {
		return &epCtx, nil
	}
	epCtx.CurrContName = operEp.ContName
	epCtx.InterfaceID = operEp.PortName
	epCtx.IPAddress = operEp.IPAddress
	epCtx.CurrAttachUUID = operEp.AttachUUID

	return &epCtx, err
}

func getContainerEPContextByContName(stateDriver core.StateDriver, contName string) (
	epCtxs []crtclient.ContainerEPContext, err error) {
	var epCtx *crtclient.ContainerEPContext

	readEp := &drivers.OvsCfgEndpointState{}
	readEp.StateDriver = stateDriver
	epCfgs, err := readEp.ReadAll()
	if err != nil {
		return
	}

	epCtxs = make([]crtclient.ContainerEPContext, len(epCfgs))
	idx := 0
	for _, epCfg := range epCfgs {
		cfg := epCfg.(*drivers.OvsCfgEndpointState)
		if cfg.ContName != contName {
			continue
		}

		epCtx, err = getEndpointContainerContext(stateDriver, cfg.ID)
		if err != nil {
			log.Errorf("error '%s' getting epCfgState for ep %s \n",
				err, cfg.ID)
			return epCtxs[:idx], nil
		}
		epCtxs[idx] = *epCtx
		idx = idx + 1
	}

	return epCtxs[:idx], nil
}

func contAttachPointAdded(epCtx *crtclient.ContainerEPContext) bool {
	if epCtx.CurrAttachUUID == "" && epCtx.NewAttachUUID != "" {
		return true
	}
	if epCtx.CurrContName == "" && epCtx.NewContName != "" {
		return true
	}
	return false
}

func contAttachPointDeleted(epCtx *crtclient.ContainerEPContext) bool {
	if epCtx.CurrAttachUUID != "" && epCtx.NewAttachUUID == "" {
		return true
	}
	if epCtx.CurrContName != "" && epCtx.NewContName == "" {
		return true
	}
	return false
}

func processEpEvent(netPlugin *plugin.NetPlugin, crt *crt.CRT, opts cliOpts,
	epID string, isDelete bool) (err error) {
	// take a lock to ensure we are programming one event at a time.
	// Also network create events need to be processed before endpoint creates
	// and reverse shall happen for deletes. That order is ensured by netmaster,
	// so we don't need to worry about that here
	netPlugin.Lock()
	defer func() { netPlugin.Unlock() }()

	homingHost := ""
	vtepIP := ""

	if !isDelete {
		epCfg := &drivers.OvsCfgEndpointState{}
		epCfg.StateDriver = netPlugin.StateDriver
		err = epCfg.Read(epID)
		if err != nil {
			log.Errorf("Failed to read config for ep '%s' \n", epID)
			return
		}
		homingHost = epCfg.HomingHost
		vtepIP = epCfg.VtepIP
	} else {
		epOper := &drivers.OvsOperEndpointState{}
		epOper.StateDriver = netPlugin.StateDriver
		err = epOper.Read(epID)
		if err != nil {
			log.Errorf("Failed to read oper for ep %s, err '%s' \n", epID, err)
			return
		}
		homingHost = epOper.HomingHost
		vtepIP = epOper.VtepIP
	}
	if skipHost(vtepIP, homingHost, opts.hostLabel) {
		log.Infof("skipping mismatching host for ep %s. EP's host %s (my host: %s)",
			epID, homingHost, opts.hostLabel)
		return
	}

	// read the context before to be compared with what changed after
	contEpContext, err := getEndpointContainerContext(
		netPlugin.StateDriver, epID)
	if err != nil {
		log.Errorf("Failed to obtain the container context for ep '%s' \n",
			epID)
		return
	}

	log.Debugf("read endpoint context: %s \n", contEpContext)

	operStr := ""
	if isDelete {
		err = netPlugin.DeleteEndpoint(epID)
		operStr = "delete"
	} else {
		err = netPlugin.CreateEndpoint(epID)
		operStr = "create"
	}
	if err != nil {
		log.Errorf("Endpoint operation %s failed. Error: %s",
			operStr, err)
		return
	}

	log.Infof("Endpoint operation %s succeeded", operStr)

	// attach or detach an endpoint to a container
	if isDelete || contAttachPointDeleted(contEpContext) {
		err = crt.ContainerIf.DetachEndpoint(contEpContext)
		if err != nil {
			log.Errorf("Endpoint detach container '%s' from ep '%s' failed . "+
				"Error: %s", contEpContext.CurrContName, epID, err)
		} else {
			log.Infof("Endpoint detach container '%s' from ep '%s' succeeded",
				contEpContext.CurrContName, epID)
		}
	}
	if !isDelete && contAttachPointAdded(contEpContext) {
		// re-read post ep updated state
		newContEpContext, err1 := getEndpointContainerContext(
			netPlugin.StateDriver, epID)
		if err1 != nil {
			log.Errorf("Failed to obtain the container context for ep '%s' \n", epID)
			return
		}
		contEpContext.InterfaceID = newContEpContext.InterfaceID
		contEpContext.IPAddress = newContEpContext.IPAddress
		contEpContext.SubnetLen = newContEpContext.SubnetLen

		err = crt.ContainerIf.AttachEndpoint(contEpContext)
		if err != nil {
			log.Errorf("Endpoint attach container '%s' to ep '%s' failed . "+
				"Error: %s", contEpContext.NewContName, epID, err)
		} else {
			log.Infof("Endpoint attach container '%s' to ep '%s' succeeded",
				contEpContext.NewContName, epID)
		}
		contID := crt.ContainerIf.GetContainerID(contEpContext.NewContName)
		if contID != "" {
		}
	}

	return
}

func attachContainer(stateDriver core.StateDriver, crt *crt.CRT, contName string) error {

	epContexts, err := getContainerEPContextByContName(stateDriver, contName)
	if err != nil {
		log.Errorf("Error '%s' getting Ep context for container %s \n",
			err, contName)
		return err
	}

	for _, epCtx := range epContexts {
		if epCtx.NewAttachUUID != "" || epCtx.InterfaceID == "" {
			log.Errorf("## skipping attach on epctx %v \n", epCtx)
			continue
		} else {
			log.Debugf("## trying attach on epctx %v \n", epCtx)
		}
		err = crt.AttachEndpoint(&epCtx)
		if err != nil {
			log.Errorf("Error '%s' attaching container to the network \n", err)
			return err
		}
	}

	return nil
}

// search cfg eps to find epid of a matching container name
func getEpIDByContainerName(netPlugin *plugin.NetPlugin, contName string) (string, error) {

	readEp := &drivers.OvsCfgEndpointState{}
	readEp.StateDriver = netPlugin.StateDriver
	epCfgs, err := readEp.ReadAll()
	if err != nil {
		log.Errorf("got err %v when reading all cfg eps \n", err)
		return "", err
	}
	for _, epCfg := range epCfgs {
		ep := epCfg.(*drivers.OvsCfgEndpointState)
		if ep.ContName == contName {
			return ep.ID, nil
		}
	}

	log.Errorf("failed to find epCfg for contName %s \n", contName)

	return "", err
}

// search oper eps to find epid of a matching container uuid
func getEpIDByContainerUUID(netPlugin *plugin.NetPlugin, contUUID string) (string, error) {
	readOperEp := &drivers.OvsOperEndpointState{}
	readOperEp.StateDriver = netPlugin.StateDriver
	epOpers, err := readOperEp.ReadAll()
	if err != nil {
		log.Errorf("error reading all oper eps: %v \n", err)
		return "", err
	}
	for _, epOper := range epOpers {
		ep := epOper.(*drivers.OvsOperEndpointState)
		if ep.ContUUID == contUUID {
			return ep.ID, nil
		}
	}

	err = errors.New("UUID not found")
	log.Errorf("getting endpoint id from uuid %v \n", err)
	return "", err
}

func createContainerEpOper(netPlugin *plugin.NetPlugin, contUUID, contName string) error {
	epID, err := getEpIDByContainerName(netPlugin, contName)
	if err != nil {
		log.Debugf("unable to find ep for container %s, error %v\n", contName, err)
		return err
	}

	operEp := &drivers.OvsOperEndpointState{}
	operEp.StateDriver = netPlugin.StateDriver
	err = operEp.Read(epID)
	if core.ErrIfKeyExists(err) != nil {
		return err
	}

	if err == nil {
		operEp.ContUUID = contUUID
		err = operEp.Write()
		if err != nil {
			log.Errorf("error updating oper state for ep %s \n", contName)
			return err
		}

		log.Infof("updating container '%s' with id '%s' \n", contName, contUUID)
	} else {
		err = netPlugin.CreateEndpoint(epID)
		if err != nil {
			log.Errorf("Endpoint creation failed. Error: %s", err)
			return err
		}
		log.Infof("Endpoint operation create succeeded")
	}

	return err
}

func handleContainerStart(netPlugin *plugin.NetPlugin, crt *crt.CRT, opts *cliOpts,
	contID string) error {
	// var epContexts []crtclient.ContainerEPContext

	contName, err := crt.GetContainerName(contID)
	if err != nil {
		log.Errorf("Could not find container name from container id %s \n", contID)
		return err
	}
	contName = strings.TrimPrefix(contName, "/")

	if opts.forceDeleteEp {
		err = createContainerEpOper(netPlugin, contID, contName)
		if err != nil {
			log.Errorf("error updating container's uuid: %v \n", err)
			return err
		}
	}

	err = attachContainer(netPlugin.StateDriver, crt, contName)
	if err != nil {
		log.Errorf("error attaching container: %v\n", err)
	}

	return err
}

func handleContainerStop(netPlugin *plugin.NetPlugin, crt *crt.CRT, opts *cliOpts,
	contID string) error {
	// If CONTIV_DIND_HOST_GOPATH env variable is set we can assume we are in docker in docker testbed
	// Here we need to set the network namespace of the ports created by netplugin back to NS of the docker host
	hostGoPath := os.Getenv("CONTIV_DIND_HOST_GOPATH")
	if hostGoPath != "" {
		osCmd := exec.Command("github.com/contiv/netplugin/scripts/dockerhost/setlocalns.sh")
		osCmd.Dir = os.Getenv("GOSRC")
		output, err := osCmd.Output()
		if err != nil {
			log.Errorf("setlocalns failed. Error: %s Output: \n%s\n",
				err, output)
			return err
		}
		return err
	}

	if opts.forceDeleteEp {
		log.Infof("deleting operEp for container with uuid %s \n", contID)
		epID, err := getEpIDByContainerUUID(netPlugin, contID)
		if err != nil {
			log.Errorf("error obtaining container's epid for uuid %s: %v \n", contID, err)
			return err
		}
		err = netPlugin.DeleteEndpoint(epID)
		if err != nil {
			log.Errorf("error deleting an endpoint upon container stop: %v \n", err)
			return err
		}
	}

	return nil
}

func handleDockerEvents(event *dockerclient.Event, retErr chan error,
	args ...interface{}) {
	var err error

	netPlugin, ok := args[0].(*plugin.NetPlugin)
	if !ok {
		log.Errorf("error decoding netplugin in handleDocker \n")
	}

	crt, ok := args[1].(*crt.CRT)
	if !ok {
		log.Errorf("error decoding netplugin in handleDocker \n")
	}

	opts, ok := args[2].(*cliOpts)
	if !ok {
		log.Errorf("error decoding global opts in Docker handler \n")
	}

	log.Infof("Received event: %#v, for netPlugin %v \n", *event, netPlugin)

	// XXX: with plugin (in a lib) this code will handle these events
	// this cod will need to go away then
	switch event.Status {
	case "start":
		err = handleContainerStart(netPlugin, crt, opts, event.Id)
		if err != nil {
			log.Errorf("error '%s' handling container %s \n", err, event.Id)
		}

	case "die":
		log.Debugf("received die event for container \n")
		err = handleContainerStop(netPlugin, crt, opts, event.Id)
		if err != nil {
			log.Errorf("error '%s' handling container %s \n", err, event.Id)
		}
		// decide if we should remove the container network policy or leave
		// it until ep configuration is removed
		// ep configuration as instantiated can be applied to another container
		// or reincarnation of the same container

	}

	if err != nil {
		retErr <- err
	}
}

func processStateEvent(netPlugin *plugin.NetPlugin, crt *crt.CRT, opts cliOpts,
	rsps chan core.WatchState) {
	for {
		// block on change notifications
		rsp := <-rsps

		// For now we deal with only create and delete events
		currentState := rsp.Curr
		isDelete := false
		eventStr := "create"
		if rsp.Curr == nil {
			currentState = rsp.Prev
			isDelete = true
			eventStr = "delete"
		} else if rsp.Prev != nil {
			// XXX: late host binding modifies the ep-cfg state to update the host-label.
			// Need to treat it as Create, revisit to see if we can prevent this
			// by just triggering create once instead.
			log.Debugf("Received a modify event, treating it as a 'create'")
		}

		if nwCfg, ok := currentState.(*drivers.OvsCfgNetworkState); ok {
			log.Infof("Received %q for network: %q", eventStr, nwCfg.ID)
			processNetEvent(netPlugin, nwCfg.ID, isDelete)
		}
		if epCfg, ok := currentState.(*drivers.OvsCfgEndpointState); ok {
			log.Infof("Received %q for endpoint: %q", eventStr, epCfg.ID)
			processEpEvent(netPlugin, crt, opts, epCfg.ID, isDelete)
		}
		if peerInfo, ok := currentState.(*drivers.PeerHostState); ok {
			log.Infof("Received %q for peer host: %q", eventStr, peerInfo.ID)
			processPeerEvent(netPlugin, opts, peerInfo.ID, isDelete)
		}
	}
}

func handleNetworkEvents(netPlugin *plugin.NetPlugin, crt *crt.CRT,
	opts cliOpts, retErr chan error) {
	rsps := make(chan core.WatchState)
	go processStateEvent(netPlugin, crt, opts, rsps)
	cfg := drivers.OvsCfgNetworkState{}
	cfg.StateDriver = netPlugin.StateDriver
	retErr <- cfg.WatchAll(rsps)
	return
}

func handleEndpointEvents(netPlugin *plugin.NetPlugin, crt *crt.CRT,
	opts cliOpts, retErr chan error) {
	rsps := make(chan core.WatchState)
	go processStateEvent(netPlugin, crt, opts, rsps)
	cfg := drivers.OvsCfgEndpointState{}
	cfg.StateDriver = netPlugin.StateDriver
	retErr <- cfg.WatchAll(rsps)
	return
}

func handlePeerEvents(netPlugin *plugin.NetPlugin, crt *crt.CRT,
	opts cliOpts, retErr chan error) {
	rsps := make(chan core.WatchState)
	go processStateEvent(netPlugin, crt, opts, rsps)
	peer := drivers.PeerHostState{}
	peer.StateDriver = netPlugin.StateDriver
	retErr <- peer.WatchAll(rsps)
	return
}

func handleStateEvents(netPlugin *plugin.NetPlugin, crt *crt.CRT, opts cliOpts,
	retErr chan error) {
	// monitor network events
	go handleNetworkEvents(netPlugin, crt, opts, retErr)

	// monitor endpoint events
	go handleEndpointEvents(netPlugin, crt, opts, retErr)

	// monitor peer host events
	go handlePeerEvents(netPlugin, crt, opts, retErr)
}

func handleEvents(netPlugin *plugin.NetPlugin, crt *crt.CRT, opts cliOpts) error {
	recvErr := make(chan error, 1)
	recvEventErr := make(chan error)

	//monitor and process state change events
	go handleStateEvents(netPlugin, crt, opts, recvErr)
	startDockerEventPoll(netPlugin, crt, recvEventErr, opts)

	go func() {
		for {
			err := <-recvEventErr
			if err != nil {
				log.Warnf("Failure occured talking to docker events. Sleeping for a second and retrying. Error: %s", err)
			}

			time.Sleep(1 * time.Second)
			// FIXME note that we are assuming this goroutine crashed, which if not
			// might generate double events. Synchronize this with a channel.
			startDockerEventPoll(netPlugin, crt, recvEventErr, opts)
		}
	}()

	err := <-recvErr
	if err != nil {
		log.Errorf("Failure occured. Error: %s", err)
		return err
	}

	return nil
}

func startDockerEventPoll(netPlugin *plugin.NetPlugin, crt *crt.CRT, recvErr chan error, opts cliOpts) {
	if !opts.nativeInteg {
		// start docker client and handle docker events
		// wait on error chan for problems handling the docker events
		dockerCRT := crt.ContainerIf.(*docker.Docker)
		dockerCRT.Client.StartMonitorEvents(handleDockerEvents, recvErr, netPlugin, crt, &opts)
	}
}

func configureSyslog(syslogParam string) {
	var err error
	var hook log.Hook

	// disable colors if we're writing to syslog *and* we're the default text
	// formatter, because the tty detection is useless here.
	if tf, ok := log.StandardLogger().Formatter.(*log.TextFormatter); ok {
		tf.DisableColors = true
	}

	if syslogParam == "kernel" {
		hook, err = logrus_syslog.NewSyslogHook("", "", syslog.LOG_INFO, "netplugin")
		if err != nil {
			log.Fatalf("Could not connect to kernel syslog")
		}
	} else {
		u, err := url.Parse(syslogParam)
		if err != nil {
			log.Fatalf("Could not parse syslog spec: %v", err)
		}

		hook, err = logrus_syslog.NewSyslogHook(u.Scheme, u.Host, syslog.LOG_INFO, "netplugin")
		if err != nil {
			log.Fatalf("Could not connect to syslog: %v", err)
		}
	}

	log.AddHook(hook)
}

func main() {
	var opts cliOpts
	var flagSet *flag.FlagSet

	defHostLabel, err := os.Hostname()
	if err != nil {
		log.Fatalf("Failed to fetch hostname. Error: %s", err)
	}
	// default to using eth1's IP addr
	defVtepIP, _ := netutils.GetInterfaceIP("eth1")
	defVlanIntf := "eth2"

	flagSet = flag.NewFlagSet("netd", flag.ExitOnError)
	flagSet.StringVar(&opts.syslog,
		"syslog",
		"",
		"Log to syslog at proto://ip:port -- use 'kernel' to log via kernel syslog")
	flagSet.BoolVar(&opts.debug,
		"debug",
		false,
		"Show debugging information generated by netplugin")
	flagSet.BoolVar(&opts.forceDeleteEp,
		"force-delete-ep",
		false,
		"force ep deletion upon container deletion")
	flagSet.BoolVar(&opts.jsonLog,
		"json-log",
		false,
		"Format logs as JSON")
	flagSet.StringVar(&opts.hostLabel,
		"host-label",
		defHostLabel,
		"label used to identify endpoints homed for this host, default is host name. If -config flag is used then host-label must be specified in the the configuration passed.")
	flagSet.BoolVar(&opts.nativeInteg,
		"native-integration",
		false,
		"do not listen to container runtime events, because the events are natively integrated into their call sequence and external integration is not required")
	flagSet.StringVar(&opts.cfgFile,
		"config",
		"",
		"plugin configuration. Use '-' to read configuration from stdin")
	flagSet.StringVar(&opts.vtepIP,
		"vtep-ip",
		defVtepIP,
		"My VTEP ip address")
	flagSet.StringVar(&opts.vlanIntf,
		"vlan-if",
		defVlanIntf,
		"My VTEP ip address")

	err = flagSet.Parse(os.Args[1:])
	if err != nil {
		log.Fatalf("Failed to parse command. Error: %s", err)
	}

	if opts.debug {
		log.SetLevel(log.DebugLevel)
		os.Setenv("CONTIV_TRACE", "1")
	}

	if opts.jsonLog {
		log.SetFormatter(&log.JSONFormatter{})
	}

	if opts.syslog != "" {
		configureSyslog(opts.syslog)
	}

	if flagSet.NFlag() < 1 {
		log.Infof("host-label not specified, using default (%s)", opts.hostLabel)
	}

	if utils.FetchSysAttrs() != nil {
		log.Fatalf("Error reading system attributes \n")
	} else {
		if utils.SysAttrs.OsType == "centos" {
			opts.forceDeleteEp = true
		}
	}

	defConfigStr := fmt.Sprintf(`{
                    "drivers" : {
                       "network": %q,
                       "state": "etcd"
                    },
                    "plugin-instance": {
                       "host-label": %q,
						"vtep-ip": %q,
						"vlan-if": %q
                    },
                    %q : {
                       "dbip": "127.0.0.1",
                       "dbport": 6640
                    },
                    "etcd" : {
                        "machines": ["http://127.0.0.1:4001"]
                    },
                    "crt" : {
                       "type": "docker"
                    },
                    "docker" : {
                        "socket" : "unix:///var/run/docker.sock"
                    }
                  }`, utils.OvsNameStr, opts.hostLabel, opts.vtepIP,
		opts.vlanIntf, utils.OvsNameStr)

	netPlugin := &plugin.NetPlugin{}

	config := []byte{}
	if opts.cfgFile == "" {
		log.Infof("config not specified, using default config")
		config = []byte(defConfigStr)
	} else if opts.cfgFile == "-" {
		reader := bufio.NewReader(os.Stdin)
		config, err = ioutil.ReadAll(reader)
		if err != nil {
			log.Fatalf("reading config from stdin failed. Error: %s", err)
		}
	} else {
		config, err = ioutil.ReadFile(opts.cfgFile)
		if err != nil {
			log.Fatalf("reading config from file failed. Error: %s", err)
		}
	}

	// Parse the config
	pluginConfig := plugin.Config{}
	err = json.Unmarshal([]byte(config), &pluginConfig)
	if err != nil {
		log.Fatalf("Error parsing config. Err: %v", err)
	}

	// extract host-label from the configuration
	if pluginConfig.Instance.HostLabel == "" {
		log.Fatalf("Empty host-label passed in configuration")
	}
	opts.hostLabel = pluginConfig.Instance.HostLabel

	// Use default values when config options are not specified
	if pluginConfig.Instance.VtepIP == "" {
		pluginConfig.Instance.VtepIP = opts.vtepIP
	}
	if pluginConfig.Instance.VlanIntf == "" {
		pluginConfig.Instance.VlanIntf = opts.vlanIntf
	}

	err = netPlugin.Init(pluginConfig, string(config))
	if err != nil {
		log.Fatalf("Failed to initialize the plugin. Error: %s", err)
	}

	crt := &crt.CRT{}
	err = crt.Init(string(config))
	if err != nil {
		log.Fatalf("Failed to initialize container run time, err %s \n", err)
	}

	// Process all current state
	processCurrentState(netPlugin, crt, opts)

	//logger := log.New(os.Stdout, "go-etcd: ", log.LstdFlags)
	//etcd.SetLogger(logger)

	if err := handleEvents(netPlugin, crt, opts); err != nil {
		os.Exit(1)
	}
}<|MERGE_RESOLUTION|>--- conflicted
+++ resolved
@@ -47,24 +47,15 @@
 // network provisioning interfaces
 
 type cliOpts struct {
-<<<<<<< HEAD
 	hostLabel     string
 	nativeInteg   bool
 	cfgFile       string
 	debug         bool
 	syslog        string
 	jsonLog       bool
+	vtepIP        string
+	vlanIntf      string
 	forceDeleteEp bool
-=======
-	hostLabel   string
-	nativeInteg bool
-	cfgFile     string
-	debug       bool
-	syslog      string
-	jsonLog     bool
-	vtepIP      string
-	vlanIntf    string
->>>>>>> 571a7370
 }
 
 func skipHost(vtepIP, homingHost, myHostLabel string) bool {
